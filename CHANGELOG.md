--- conflicted
+++ resolved
@@ -4,8 +4,6 @@
 and this project adheres to [Semantic Versioning](https://semver.org/spec/v2.0.0.html).
 
 
-<<<<<<< HEAD
-=======
 ## [0.3.0] - in development
 
 ### Changed
@@ -26,7 +24,6 @@
 [#98]: https://github.com/entropyxyz/manul/pull/98
 
 
->>>>>>> e4412d4d
 ## [0.2.0] - 2025-04-07
 
 ### Changed
