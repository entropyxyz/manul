extern crate alloc;

use alloc::collections::{BTreeMap, BTreeSet};
use core::fmt::Debug;

use criterion::{criterion_group, criterion_main, Criterion};
use manul::{
    protocol::{
<<<<<<< HEAD
        Artifact, DirectMessage, EchoBroadcast, FinalizeError, FinalizeOutcome, FirstRound, LocalError, Payload,
        Protocol, ProtocolError, ProtocolValidationError, ReceiveError, Round, RoundId,
    },
    session::{signature::Keypair, Deserializer, Serializer, SessionId, SessionOutcome},
    testing::{run_sync, Binary, Signer, TestingSessionParams, Verifier},
=======
        Artifact, DirectMessage, EchoBroadcast, FinalizeError, FinalizeOutcome, FirstRound, LocalError,
        NormalBroadcast, Payload, Protocol, ProtocolError, ProtocolMessagePart, ProtocolValidationError, ReceiveError,
        Round, RoundId,
    },
    session::{signature::Keypair, Deserializer, Serializer, SessionOutcome},
    testing::{run_sync, Binary, TestSessionParams, TestSigner, TestVerifier},
>>>>>>> 355c5daa
};
use rand_core::{CryptoRngCore, OsRng};
use serde::{Deserialize, Serialize};

#[derive(Debug)]
pub struct EmptyProtocol;

#[derive(Debug, Clone, Serialize, Deserialize)]
pub struct EmptyProtocolError;

impl ProtocolError for EmptyProtocolError {
    fn verify_messages_constitute_error(
        &self,
        _deserializer: &Deserializer,
<<<<<<< HEAD
        _echo_broadcast: &Option<EchoBroadcast>,
=======
        _echo_broadcast: &EchoBroadcast,
        _normal_broadcast: &NormalBroadcast,
>>>>>>> 355c5daa
        _direct_message: &DirectMessage,
        _echo_broadcasts: &BTreeMap<RoundId, EchoBroadcast>,
        _normal_broadcasts: &BTreeMap<RoundId, NormalBroadcast>,
        _direct_messages: &BTreeMap<RoundId, DirectMessage>,
        _combined_echos: &BTreeMap<RoundId, Vec<EchoBroadcast>>,
    ) -> Result<(), ProtocolValidationError> {
        unimplemented!()
    }
}

impl Protocol for EmptyProtocol {
    type Result = ();
    type ProtocolError = EmptyProtocolError;
    type CorrectnessProof = ();
}

#[derive(Debug)]
struct EmptyRound<Id> {
    round_counter: u8,
    inputs: Inputs<Id>,
}

#[derive(Debug, Clone)]
struct Inputs<Id> {
    rounds_num: u8,
    echo: bool,
    other_ids: BTreeSet<Id>,
}

#[derive(Debug, Serialize, Deserialize)]
struct Round1DirectMessage;

#[derive(Debug, Serialize, Deserialize)]
struct Round1EchoBroadcast;

struct Round1Payload;

struct Round1Artifact;

impl<Id: 'static + Debug + Clone + Ord + Send + Sync> FirstRound<Id> for EmptyRound<Id> {
    type Inputs = Inputs<Id>;
    fn new(
        _rng: &mut impl CryptoRngCore,
        _shared_randomness: &[u8],
        _id: Id,
        inputs: Self::Inputs,
    ) -> Result<Self, LocalError> {
        Ok(Self {
            round_counter: 1,
            inputs,
        })
    }
}

impl<Id: 'static + Debug + Clone + Ord + Send + Sync> Round<Id> for EmptyRound<Id> {
    type Protocol = EmptyProtocol;

    fn id(&self) -> RoundId {
        RoundId::new(self.round_counter)
    }

    fn possible_next_rounds(&self) -> BTreeSet<RoundId> {
        if self.inputs.rounds_num == self.round_counter {
            BTreeSet::new()
        } else {
            [RoundId::new(self.round_counter + 1)].into()
        }
    }

    fn message_destinations(&self) -> &BTreeSet<Id> {
        &self.inputs.other_ids
    }

    fn make_echo_broadcast(
        &self,
        _rng: &mut impl CryptoRngCore,
        serializer: &Serializer,
<<<<<<< HEAD
    ) -> Option<Result<EchoBroadcast, LocalError>> {
        if self.inputs.echo {
            Some(EchoBroadcast::new(serializer, Round1EchoBroadcast))
=======
    ) -> Result<EchoBroadcast, LocalError> {
        if self.inputs.echo {
            EchoBroadcast::new(serializer, Round1EchoBroadcast)
>>>>>>> 355c5daa
        } else {
            Ok(EchoBroadcast::none())
        }
    }

    fn make_direct_message_with_artifact(
        &self,
        _rng: &mut impl CryptoRngCore,
        serializer: &Serializer,
        _destination: &Id,
<<<<<<< HEAD
    ) -> Result<(DirectMessage, Artifact), LocalError> {
=======
    ) -> Result<(DirectMessage, Option<Artifact>), LocalError> {
>>>>>>> 355c5daa
        let dm = DirectMessage::new(serializer, Round1DirectMessage)?;
        let artifact = Artifact::new(Round1Artifact);
        Ok((dm, Some(artifact)))
    }

    fn receive_message(
        &self,
        _rng: &mut impl CryptoRngCore,
        deserializer: &Deserializer,
        _from: &Id,
        echo_broadcast: EchoBroadcast,
        normal_broadcast: NormalBroadcast,
        direct_message: DirectMessage,
    ) -> Result<Payload, ReceiveError<Id, Self::Protocol>> {
<<<<<<< HEAD
        let _echo_broadcast = echo_broadcast
            .map(|echo| echo.deserialize::<Round1EchoBroadcast>(deserializer))
            .transpose()?;
=======
        if self.inputs.echo {
            let _echo_broadcast = echo_broadcast.deserialize::<Round1EchoBroadcast>(deserializer)?;
        } else {
            echo_broadcast.assert_is_none()?;
        }
        normal_broadcast.assert_is_none()?;
>>>>>>> 355c5daa
        let _direct_message = direct_message.deserialize::<Round1DirectMessage>(deserializer)?;
        Ok(Payload::new(Round1Payload))
    }

    fn finalize(
        self,
        _rng: &mut impl CryptoRngCore,
        payloads: BTreeMap<Id, Payload>,
        artifacts: BTreeMap<Id, Artifact>,
    ) -> Result<FinalizeOutcome<Id, Self::Protocol>, FinalizeError<Self::Protocol>> {
        for payload in payloads.into_values() {
            let _payload = payload.try_to_typed::<Round1Payload>()?;
        }
        for artifact in artifacts.into_values() {
            let _artifact = artifact.try_to_typed::<Round1Artifact>()?;
        }

        if self.round_counter == self.inputs.rounds_num {
            Ok(FinalizeOutcome::Result(()))
        } else {
            let round = EmptyRound {
                round_counter: self.round_counter + 1,
                inputs: self.inputs,
            };
            Ok(FinalizeOutcome::another_round(round))
        }
    }

    fn expecting_messages_from(&self) -> &BTreeSet<Id> {
        &self.inputs.other_ids
    }
}

fn bench_empty_rounds(c: &mut Criterion) {
    // Benchmarks a full run of a protocol with rounds that do nothing but send and receive empty messages.
    // This serves as an "integration" benchmark for the whole `Session`.
    // Necessarily includes the overhead of `run_sync()` as well.

    let mut group = c.benchmark_group("Empty rounds");

    let nodes = 25;
    let rounds_num = 5;

    let signers = (0..nodes).map(TestSigner::new).collect::<Vec<_>>();
    let all_ids = signers
        .iter()
        .map(|signer| signer.verifying_key())
        .collect::<BTreeSet<_>>();

    let inputs_no_echo = signers
        .iter()
        .cloned()
        .map(|signer| {
            let mut other_ids = all_ids.clone();
            other_ids.remove(&signer.verifying_key());
            (
                signer,
                Inputs {
                    rounds_num,
                    other_ids,
                    echo: false,
                },
            )
        })
        .collect::<Vec<_>>();

    group.bench_function("25 nodes, 5 rounds, no echo", |b| {
        b.iter(|| {
            assert!(
<<<<<<< HEAD
                run_sync::<EmptyRound<Verifier>, TestingSessionParams<Binary>>(&mut OsRng, inputs_no_echo.clone())
=======
                run_sync::<EmptyRound<TestVerifier>, TestSessionParams<Binary>>(&mut OsRng, inputs_no_echo.clone())
>>>>>>> 355c5daa
                    .unwrap()
                    .values()
                    .all(|report| matches!(report.outcome, SessionOutcome::Result(_)))
            )
        })
    });

    let inputs_echo = signers
        .iter()
        .cloned()
        .map(|signer| {
            let mut other_ids = all_ids.clone();
            other_ids.remove(&signer.verifying_key());
            (
                signer,
                Inputs {
                    rounds_num,
                    other_ids,
                    echo: true,
                },
            )
        })
        .collect::<Vec<_>>();

    group.sample_size(30);

    group.bench_function("25 nodes, 5 rounds, echo each round", |b| {
        b.iter(|| {
            assert!(
<<<<<<< HEAD
                run_sync::<EmptyRound<Verifier>, TestingSessionParams<Binary>>(&mut OsRng, inputs_echo.clone())
=======
                run_sync::<EmptyRound<TestVerifier>, TestSessionParams<Binary>>(&mut OsRng, inputs_echo.clone())
>>>>>>> 355c5daa
                    .unwrap()
                    .values()
                    .all(|report| matches!(report.outcome, SessionOutcome::Result(_)))
            )
        })
    });

    group.finish()
}

criterion_group!(benches, bench_empty_rounds,);
criterion_main!(benches);<|MERGE_RESOLUTION|>--- conflicted
+++ resolved
@@ -6,20 +6,12 @@
 use criterion::{criterion_group, criterion_main, Criterion};
 use manul::{
     protocol::{
-<<<<<<< HEAD
-        Artifact, DirectMessage, EchoBroadcast, FinalizeError, FinalizeOutcome, FirstRound, LocalError, Payload,
-        Protocol, ProtocolError, ProtocolValidationError, ReceiveError, Round, RoundId,
-    },
-    session::{signature::Keypair, Deserializer, Serializer, SessionId, SessionOutcome},
-    testing::{run_sync, Binary, Signer, TestingSessionParams, Verifier},
-=======
         Artifact, DirectMessage, EchoBroadcast, FinalizeError, FinalizeOutcome, FirstRound, LocalError,
         NormalBroadcast, Payload, Protocol, ProtocolError, ProtocolMessagePart, ProtocolValidationError, ReceiveError,
         Round, RoundId,
     },
     session::{signature::Keypair, Deserializer, Serializer, SessionOutcome},
     testing::{run_sync, Binary, TestSessionParams, TestSigner, TestVerifier},
->>>>>>> 355c5daa
 };
 use rand_core::{CryptoRngCore, OsRng};
 use serde::{Deserialize, Serialize};
@@ -34,12 +26,8 @@
     fn verify_messages_constitute_error(
         &self,
         _deserializer: &Deserializer,
-<<<<<<< HEAD
-        _echo_broadcast: &Option<EchoBroadcast>,
-=======
         _echo_broadcast: &EchoBroadcast,
         _normal_broadcast: &NormalBroadcast,
->>>>>>> 355c5daa
         _direct_message: &DirectMessage,
         _echo_broadcasts: &BTreeMap<RoundId, EchoBroadcast>,
         _normal_broadcasts: &BTreeMap<RoundId, NormalBroadcast>,
@@ -117,15 +105,9 @@
         &self,
         _rng: &mut impl CryptoRngCore,
         serializer: &Serializer,
-<<<<<<< HEAD
-    ) -> Option<Result<EchoBroadcast, LocalError>> {
-        if self.inputs.echo {
-            Some(EchoBroadcast::new(serializer, Round1EchoBroadcast))
-=======
     ) -> Result<EchoBroadcast, LocalError> {
         if self.inputs.echo {
             EchoBroadcast::new(serializer, Round1EchoBroadcast)
->>>>>>> 355c5daa
         } else {
             Ok(EchoBroadcast::none())
         }
@@ -136,11 +118,7 @@
         _rng: &mut impl CryptoRngCore,
         serializer: &Serializer,
         _destination: &Id,
-<<<<<<< HEAD
-    ) -> Result<(DirectMessage, Artifact), LocalError> {
-=======
     ) -> Result<(DirectMessage, Option<Artifact>), LocalError> {
->>>>>>> 355c5daa
         let dm = DirectMessage::new(serializer, Round1DirectMessage)?;
         let artifact = Artifact::new(Round1Artifact);
         Ok((dm, Some(artifact)))
@@ -155,18 +133,12 @@
         normal_broadcast: NormalBroadcast,
         direct_message: DirectMessage,
     ) -> Result<Payload, ReceiveError<Id, Self::Protocol>> {
-<<<<<<< HEAD
-        let _echo_broadcast = echo_broadcast
-            .map(|echo| echo.deserialize::<Round1EchoBroadcast>(deserializer))
-            .transpose()?;
-=======
         if self.inputs.echo {
             let _echo_broadcast = echo_broadcast.deserialize::<Round1EchoBroadcast>(deserializer)?;
         } else {
             echo_broadcast.assert_is_none()?;
         }
         normal_broadcast.assert_is_none()?;
->>>>>>> 355c5daa
         let _direct_message = direct_message.deserialize::<Round1DirectMessage>(deserializer)?;
         Ok(Payload::new(Round1Payload))
     }
@@ -236,11 +208,7 @@
     group.bench_function("25 nodes, 5 rounds, no echo", |b| {
         b.iter(|| {
             assert!(
-<<<<<<< HEAD
-                run_sync::<EmptyRound<Verifier>, TestingSessionParams<Binary>>(&mut OsRng, inputs_no_echo.clone())
-=======
                 run_sync::<EmptyRound<TestVerifier>, TestSessionParams<Binary>>(&mut OsRng, inputs_no_echo.clone())
->>>>>>> 355c5daa
                     .unwrap()
                     .values()
                     .all(|report| matches!(report.outcome, SessionOutcome::Result(_)))
@@ -270,11 +238,7 @@
     group.bench_function("25 nodes, 5 rounds, echo each round", |b| {
         b.iter(|| {
             assert!(
-<<<<<<< HEAD
-                run_sync::<EmptyRound<Verifier>, TestingSessionParams<Binary>>(&mut OsRng, inputs_echo.clone())
-=======
                 run_sync::<EmptyRound<TestVerifier>, TestSessionParams<Binary>>(&mut OsRng, inputs_echo.clone())
->>>>>>> 355c5daa
                     .unwrap()
                     .values()
                     .all(|report| matches!(report.outcome, SessionOutcome::Result(_)))
