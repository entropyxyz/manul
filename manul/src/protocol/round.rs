--- conflicted
+++ resolved
@@ -10,21 +10,11 @@
 use serde::{Deserialize, Serialize};
 
 use super::{
-<<<<<<< HEAD
-    errors::{
-        DirectMessageError, EchoBroadcastError, FinalizeError, LocalError, MessageValidationError,
-        ProtocolValidationError, ReceiveError,
-    },
-    object_safe::{ObjectSafeRound, ObjectSafeRoundWrapper},
-};
-use crate::session::{Deserializer, Serializer, SessionId};
-=======
     errors::{FinalizeError, LocalError, MessageValidationError, ProtocolValidationError, ReceiveError},
     message::{DirectMessage, EchoBroadcast, NormalBroadcast, ProtocolMessagePart},
     object_safe::{ObjectSafeRound, ObjectSafeRoundWrapper},
 };
 use crate::session::{Deserializer, Serializer};
->>>>>>> 355c5daa
 
 /// Possible successful outcomes of [`Round::finalize`].
 #[derive(Debug)]
@@ -37,11 +27,7 @@
 
 impl<Id, P> FinalizeOutcome<Id, P>
 where
-<<<<<<< HEAD
-    Id: 'static,
-=======
     Id: 'static + Debug,
->>>>>>> 355c5daa
     P: Protocol,
 {
     /// A helper method to create an [`AnotherRound`](`Self::AnotherRound`) variant.
@@ -57,11 +43,7 @@
 
 impl<Id, P> AnotherRound<Id, P>
 where
-<<<<<<< HEAD
-    Id: 'static,
-=======
     Id: 'static + Debug,
->>>>>>> 355c5daa
     P: Protocol,
 {
     /// Wraps an object implementing [`Round`].
@@ -144,11 +126,7 @@
     /// An object of this type will be returned when an unattributable error happens during [`Round::finalize`].
     ///
     /// It proves that the node did its job correctly, to be adjudicated by a third party.
-<<<<<<< HEAD
-    type CorrectnessProof: Send + Serialize + for<'de> Deserialize<'de>;
-=======
     type CorrectnessProof: Send + Serialize + for<'de> Deserialize<'de> + Debug;
->>>>>>> 355c5daa
 
     /// Returns `Ok(())` if the given direct message cannot be deserialized
     /// assuming it is a direct message from the round `round_id`.
@@ -244,12 +222,8 @@
     fn verify_messages_constitute_error(
         &self,
         deserializer: &Deserializer,
-<<<<<<< HEAD
-        echo_broadcast: &Option<EchoBroadcast>,
-=======
         echo_broadcast: &EchoBroadcast,
         normal_broadcast: &NormalBroadcast,
->>>>>>> 355c5daa
         direct_message: &DirectMessage,
         echo_broadcasts: &BTreeMap<RoundId, EchoBroadcast>,
         normal_broadcasts: &BTreeMap<RoundId, NormalBroadcast>,
@@ -258,79 +232,6 @@
     ) -> Result<(), ProtocolValidationError>;
 }
 
-<<<<<<< HEAD
-/// A serialized direct message.
-#[derive(Debug, Clone, Serialize, Deserialize)]
-pub struct DirectMessage(#[serde(with = "SliceLike::<Base64>")] Box<[u8]>);
-
-impl DirectMessage {
-    /// Creates a new serialized direct message.
-    pub fn new<T: 'static + Serialize>(serializer: &Serializer, message: T) -> Result<Self, LocalError> {
-        serializer.serialize(message).map(Self)
-    }
-
-    /// Returns `Ok(())` if the message cannot be deserialized into `T`.
-    ///
-    /// This is intended to be used in the implementations of [`Protocol::verify_direct_message_is_invalid`].
-    pub fn verify_is_invalid<T: for<'de> Deserialize<'de>>(
-        &self,
-        deserializer: &Deserializer,
-    ) -> Result<(), MessageValidationError> {
-        if self.deserialize::<T>(deserializer).is_err() {
-            Ok(())
-        } else {
-            Err(MessageValidationError::InvalidEvidence(
-                "Message deserialized successfully".into(),
-            ))
-        }
-    }
-
-    /// Deserializes the direct message.
-    pub fn deserialize<T: for<'de> Deserialize<'de>>(
-        &self,
-        deserializer: &Deserializer,
-    ) -> Result<T, DirectMessageError> {
-        deserializer.deserialize(&self.0).map_err(DirectMessageError::new)
-    }
-}
-
-/// A serialized echo broadcast.
-#[derive(Debug, Clone, PartialEq, Eq, Serialize, Deserialize)]
-pub struct EchoBroadcast(#[serde(with = "SliceLike::<Base64>")] Box<[u8]>);
-
-impl EchoBroadcast {
-    /// Creates a new serialized echo broadcast.
-    pub fn new<T: 'static + Serialize>(serializer: &Serializer, message: T) -> Result<Self, LocalError> {
-        serializer.serialize(message).map(Self)
-    }
-
-    /// Returns `Ok(())` if the message cannot be deserialized into `T`.
-    ///
-    /// This is intended to be used in the implementations of [`Protocol::verify_direct_message_is_invalid`].
-    pub fn verify_is_invalid<T: for<'de> Deserialize<'de>>(
-        &self,
-        deserializer: &Deserializer,
-    ) -> Result<(), MessageValidationError> {
-        if self.deserialize::<T>(deserializer).is_err() {
-            Ok(())
-        } else {
-            Err(MessageValidationError::InvalidEvidence(
-                "Message deserialized successfully".into(),
-            ))
-        }
-    }
-
-    /// Deserializes the echo broadcast.
-    pub fn deserialize<T: for<'de> Deserialize<'de>>(
-        &self,
-        deserializer: &Deserializer,
-    ) -> Result<T, EchoBroadcastError> {
-        deserializer.deserialize(&self.0).map_err(EchoBroadcastError::new)
-    }
-}
-
-=======
->>>>>>> 355c5daa
 /// Message payload created in [`Round::receive_message`].
 #[derive(Debug)]
 pub struct Payload(pub Box<dyn Any + Send + Sync>);
@@ -483,10 +384,6 @@
         &self,
         #[allow(unused_variables)] rng: &mut impl CryptoRngCore,
         #[allow(unused_variables)] serializer: &Serializer,
-<<<<<<< HEAD
-    ) -> Option<Result<EchoBroadcast, LocalError>> {
-        None
-=======
     ) -> Result<EchoBroadcast, LocalError> {
         Ok(EchoBroadcast::none())
     }
@@ -504,7 +401,6 @@
         #[allow(unused_variables)] serializer: &Serializer,
     ) -> Result<NormalBroadcast, LocalError> {
         Ok(NormalBroadcast::none())
->>>>>>> 355c5daa
     }
 
     /// Processes the received message and generates the payload that will be used in [`finalize`](`Self::finalize`).
