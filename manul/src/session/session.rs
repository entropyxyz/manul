--- conflicted
+++ resolved
@@ -137,11 +137,7 @@
 impl<P, SP> Session<P, SP>
 where
     P: Protocol,
-<<<<<<< HEAD
-    SP: SessionParameters,
-=======
     SP: SessionParameters + Debug,
->>>>>>> 355c5daa
 {
     /// Initializes a new session.
     pub fn new<R>(
@@ -184,13 +180,6 @@
         transcript: Transcript<P, SP>,
     ) -> Result<Self, LocalError> {
         let verifier = signer.verifying_key();
-<<<<<<< HEAD
-        let echo_message = round
-            .make_echo_broadcast(rng, &serializer)
-            .transpose()?
-            .map(|echo| SignedMessage::new::<SP>(rng, &signer, &serializer, &session_id, round.id(), echo))
-            .transpose()?;
-=======
 
         let echo = round.make_echo_broadcast(rng, &serializer)?;
         let echo_broadcast = SignedMessage::new::<SP>(rng, &signer, &serializer, &session_id, round.id(), echo)?;
@@ -198,7 +187,6 @@
         let normal = round.make_normal_broadcast(rng, &serializer)?;
         let normal_broadcast = SignedMessage::new::<SP>(rng, &signer, &serializer, &session_id, round.id(), normal)?;
 
->>>>>>> 355c5daa
         let message_destinations = round.message_destinations().clone();
 
         let possible_next_rounds = if echo_broadcast.payload().is_none() {
@@ -245,13 +233,9 @@
         rng: &mut impl CryptoRngCore,
         destination: &SP::Verifier,
     ) -> Result<(MessageBundle, ProcessedArtifact<SP>), LocalError> {
-<<<<<<< HEAD
-        let (direct_message, artifact) = self.round.make_direct_message(rng, &self.serializer, destination)?;
-=======
         let (direct_message, artifact) =
             self.round
                 .make_direct_message_with_artifact(rng, &self.serializer, destination)?;
->>>>>>> 355c5daa
 
         let bundle = MessageBundle::new::<SP>(
             rng,
@@ -744,13 +728,8 @@
                 Ok(())
             }
             ReceiveErrorType::Echo(error) => {
-<<<<<<< HEAD
-                let (_echo_broadcast, direct_message) = processed.message.into_unverified();
-                let evidence = Evidence::new_echo_round_error(&from, deserializer, direct_message, error, transcript)?;
-=======
                 let (_echo_broadcast, normal_broadcast, _direct_message) = processed.message.into_parts();
                 let evidence = Evidence::new_echo_round_error(&from, normal_broadcast, error)?;
->>>>>>> 355c5daa
                 self.register_provable_error(&from, evidence)
             }
             ReceiveErrorType::Local(error) => Err(error),
@@ -803,16 +782,10 @@
     use super::{MessageBundle, ProcessedArtifact, ProcessedMessage, Session, VerifiedMessageBundle};
     use crate::{
         protocol::{
-<<<<<<< HEAD
-            Deserializer, DirectMessage, EchoBroadcast, Protocol, ProtocolError, ProtocolValidationError, RoundId,
-        },
-        testing::{Binary, TestingSessionParams},
-=======
             DirectMessage, EchoBroadcast, NormalBroadcast, Protocol, ProtocolError, ProtocolValidationError, RoundId,
         },
         session::Deserializer,
         testing::{Binary, TestSessionParams},
->>>>>>> 355c5daa
     };
 
     #[test]
@@ -835,12 +808,8 @@
             fn verify_messages_constitute_error(
                 &self,
                 _deserializer: &Deserializer,
-<<<<<<< HEAD
-                _echo_broadcast: &Option<EchoBroadcast>,
-=======
                 _echo_broadcast: &EchoBroadcast,
                 _normal_broadcast: &NormalBroadcast,
->>>>>>> 355c5daa
                 _direct_message: &DirectMessage,
                 _echo_broadcasts: &BTreeMap<RoundId, EchoBroadcast>,
                 _normal_broadcasts: &BTreeMap<RoundId, NormalBroadcast>,
@@ -857,11 +826,7 @@
             type CorrectnessProof = ();
         }
 
-<<<<<<< HEAD
-        type SP = TestingSessionParams<Binary>;
-=======
         type SP = TestSessionParams<Binary>;
->>>>>>> 355c5daa
 
         // We need `Session` to be `Send` so that we send a `Session` object to a task
         // to run the loop there.
