--- conflicted
+++ resolved
@@ -18,13 +18,8 @@
 };
 use crate::{
     protocol::{
-<<<<<<< HEAD
-        Artifact, Deserializer, DirectMessage, EchoBroadcast, FinalizeError, FinalizeOutcome, ObjectSafeRound, Payload,
-        Protocol, ReceiveError, Round, RoundId, Serializer,
-=======
         Artifact, DirectMessage, EchoBroadcast, FinalizeError, FinalizeOutcome, NormalBroadcast, ObjectSafeRound,
         Payload, Protocol, ProtocolMessagePart, ReceiveError, Round, RoundId,
->>>>>>> 355c5daa
     },
     utils::SerializableMap,
 };
@@ -136,14 +131,8 @@
         &self,
         _rng: &mut impl CryptoRngCore,
         serializer: &Serializer,
-<<<<<<< HEAD
-        destination: &SP::Verifier,
-    ) -> Result<(DirectMessage, Artifact), LocalError> {
-        debug!("{:?}: making echo round message for {:?}", self.verifier, destination);
-=======
     ) -> Result<NormalBroadcast, LocalError> {
         debug!("{:?}: making an echo round message", self.verifier);
->>>>>>> 355c5daa
 
         // Don't send our own message the second time
         let mut echo_broadcasts = self.echo_broadcasts.clone();
@@ -157,12 +146,7 @@
         let message = EchoRoundMessage::<SP> {
             echo_broadcasts: echo_broadcasts.into(),
         };
-<<<<<<< HEAD
-        let dm = DirectMessage::new(serializer, message)?;
-        Ok((dm, Artifact::empty()))
-=======
         NormalBroadcast::new(serializer, message)
->>>>>>> 355c5daa
     }
 
     fn expecting_messages_from(&self) -> &BTreeSet<SP::Verifier> {
@@ -180,14 +164,10 @@
     ) -> Result<Payload, ReceiveError<SP::Verifier, Self::Protocol>> {
         debug!("{:?}: received an echo message from {:?}", self.verifier, from);
 
-<<<<<<< HEAD
-        let message = direct_message.deserialize::<EchoRoundMessage<SP>>(deserializer)?;
-=======
         echo_broadcast.assert_is_none()?;
         direct_message.assert_is_none()?;
 
         let message = normal_broadcast.deserialize::<EchoRoundMessage<SP>>(deserializer)?;
->>>>>>> 355c5daa
 
         // Check that the received message contains entries from `destinations` sans `from`
         // It is an unprovable fault.
