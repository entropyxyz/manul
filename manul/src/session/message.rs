use alloc::{boxed::Box, format};

use digest::Digest;
use rand_core::CryptoRngCore;
use serde::{Deserialize, Serialize};
use serde_encoded_bytes::{Hex, SliceLike};
use signature::{DigestVerifier, RandomizedDigestSigner};

use super::{
<<<<<<< HEAD
    format::Format,
    session::{SessionId, SessionParameters},
    LocalError,
};
use crate::protocol::{DeserializationError, Deserializer, DirectMessage, EchoBroadcast, RoundId, Serializer};
=======
    format::{Deserializer, Format, Serializer},
    session::{SessionId, SessionParameters},
    LocalError,
};
use crate::protocol::{DeserializationError, DirectMessage, EchoBroadcast, NormalBroadcast, RoundId};
>>>>>>> 355c5daa

#[derive(Debug, Clone, PartialEq, Eq, Serialize, Deserialize)]
pub(crate) struct SerializedSignature(#[serde(with = "SliceLike::<Hex>")] Box<[u8]>);

impl SerializedSignature {
    pub fn new<SP>(serializer: &Serializer, signature: SP::Signature) -> Result<Self, LocalError>
    where
        SP: SessionParameters,
    {
        serializer.serialize(signature).map(Self)
    }

    pub fn deserialize<SP>(&self, deserializer: &Deserializer) -> Result<SP::Signature, DeserializationError>
    where
        SP: SessionParameters,
    {
        deserializer.deserialize::<SP::Signature>(&self.0)
    }
}

#[derive(Debug, Clone)]
pub(crate) enum MessageVerificationError {
    Local(LocalError),
    /// The signature could not be deserialized.
    InvalidSignature,
    /// The signature does not match the signed payload.
    SignatureMismatch,
}

#[derive(Debug, Clone, PartialEq, Eq, Serialize, Deserialize)]
pub(crate) struct SignedMessage<M> {
    signature: SerializedSignature,
    message_with_metadata: MessageWithMetadata<M>,
}

#[derive(Debug, Clone, PartialEq, Eq, Serialize, Deserialize)]
pub(crate) struct MessageMetadata {
    session_id: SessionId,
    round_id: RoundId,
}

impl MessageMetadata {
    pub fn new(session_id: &SessionId, round_id: RoundId) -> Self {
        Self {
            session_id: session_id.clone(),
            round_id,
        }
    }

    pub fn session_id(&self) -> &SessionId {
        &self.session_id
    }

    pub fn round_id(&self) -> RoundId {
        self.round_id
    }
}

#[derive(Debug, Clone, PartialEq, Eq, Serialize, Deserialize)]
pub struct MessageWithMetadata<M> {
    metadata: MessageMetadata,
    message: M,
}

impl<M> SignedMessage<M>
where
    M: Serialize,
{
    pub fn new<SP>(
        rng: &mut impl CryptoRngCore,
        signer: &SP::Signer,
        serializer: &Serializer,
        session_id: &SessionId,
        round_id: RoundId,
        message: M,
    ) -> Result<Self, LocalError>
    where
        SP: SessionParameters,
    {
        let metadata = MessageMetadata::new(session_id, round_id);
        let message_with_metadata = MessageWithMetadata { metadata, message };
        let message_bytes = SP::Format::serialize(&message_with_metadata)?;
        let digest = SP::Digest::new_with_prefix(b"SignedMessage").chain_update(message_bytes);
        let signature = signer
            .try_sign_digest_with_rng(rng, digest)
            .map_err(|err| LocalError::new(format!("Failed to sign: {:?}", err)))?;
        Ok(Self {
            signature: SerializedSignature::new::<SP>(serializer, signature)?,
            message_with_metadata,
        })
    }

    pub(crate) fn metadata(&self) -> &MessageMetadata {
        &self.message_with_metadata.metadata
    }

    pub(crate) fn payload(&self) -> &M {
        &self.message_with_metadata.message
    }

    pub(crate) fn verify<SP>(
        self,
        verifier: &SP::Verifier,
        deserializer: &Deserializer,
    ) -> Result<VerifiedMessage<M>, MessageVerificationError>
    where
        SP: SessionParameters,
    {
        let message_bytes =
            SP::Format::serialize(&self.message_with_metadata).map_err(MessageVerificationError::Local)?;
        let digest = SP::Digest::new_with_prefix(b"SignedMessage").chain_update(message_bytes);
        let signature = self
            .signature
            .deserialize::<SP>(deserializer)
            .map_err(|_| MessageVerificationError::InvalidSignature)?;
        if verifier.verify_digest(digest, &signature).is_ok() {
            Ok(VerifiedMessage {
                signature: self.signature,
                message_with_metadata: self.message_with_metadata,
            })
        } else {
            Err(MessageVerificationError::SignatureMismatch)
        }
    }
}

#[derive(Debug, Clone, Copy)]
pub(crate) struct MissingMessage;

#[derive(Debug, Clone)]
pub struct VerifiedMessage<M> {
    signature: SerializedSignature,
    message_with_metadata: MessageWithMetadata<M>,
}

impl<M> VerifiedMessage<M> {
    pub(crate) fn metadata(&self) -> &MessageMetadata {
        &self.message_with_metadata.metadata
    }

    pub(crate) fn payload(&self) -> &M {
        &self.message_with_metadata.message
    }

    pub fn into_unverified(self) -> SignedMessage<M> {
        SignedMessage {
            signature: self.signature,
            message_with_metadata: self.message_with_metadata,
        }
    }
}

/// A message bundle destined for another node.
///
/// During message pre-processing, a `MessageBundle` transitions to a `CheckedMessageBundle`.
///
/// Note that this is already signed.
#[derive(Clone, Debug)]
pub struct MessageBundle {
    direct_message: SignedMessage<DirectMessage>,
    echo_broadcast: SignedMessage<EchoBroadcast>,
    normal_broadcast: SignedMessage<NormalBroadcast>,
}

impl MessageBundle {
<<<<<<< HEAD
=======
    #[allow(clippy::too_many_arguments)]
>>>>>>> 355c5daa
    pub(crate) fn new<SP>(
        rng: &mut impl CryptoRngCore,
        signer: &SP::Signer,
        serializer: &Serializer,
        session_id: &SessionId,
        round_id: RoundId,
        direct_message: DirectMessage,
        echo_broadcast: SignedMessage<EchoBroadcast>,
        normal_broadcast: SignedMessage<NormalBroadcast>,
    ) -> Result<Self, LocalError>
    where
        SP: SessionParameters,
    {
        let direct_message = SignedMessage::new::<SP>(rng, signer, serializer, session_id, round_id, direct_message)?;
        Ok(Self {
            direct_message,
            echo_broadcast,
            normal_broadcast,
        })
    }

    pub(crate) fn unify_metadata(self) -> Option<CheckedMessageBundle> {
        if self.echo_broadcast.metadata() != self.direct_message.metadata() {
            return None;
        }

        if self.normal_broadcast.metadata() != self.direct_message.metadata() {
            return None;
        }

        let metadata = self.direct_message.message_with_metadata.metadata.clone();
        Some(CheckedMessageBundle {
            metadata,
            direct_message: self.direct_message,
            echo_broadcast: self.echo_broadcast,
            normal_broadcast: self.normal_broadcast,
        })
    }
}

/// A `CheckedMessageBundle` is like a [`MessageBundle`] but where we have checked that the metadata
/// (i.e. SessionId and RoundId) from the Echo message (if any) matches with that of the
/// [`DirectMessage`].
/// `CheckedMessageBundle`s can transition to [`VerifiedMessageBundle`].
#[derive(Clone, Debug)]
pub(crate) struct CheckedMessageBundle {
    metadata: MessageMetadata,
    direct_message: SignedMessage<DirectMessage>,
    echo_broadcast: SignedMessage<EchoBroadcast>,
    normal_broadcast: SignedMessage<NormalBroadcast>,
}

impl CheckedMessageBundle {
    pub fn metadata(&self) -> &MessageMetadata {
        &self.metadata
    }

    pub fn verify<SP>(
        self,
        verifier: &SP::Verifier,
        deserializer: &Deserializer,
    ) -> Result<VerifiedMessageBundle<SP>, MessageVerificationError>
    where
        SP: SessionParameters,
    {
        let direct_message = self.direct_message.verify::<SP>(verifier, deserializer)?;
<<<<<<< HEAD
        let echo_broadcast = self
            .echo_broadcast
            .map(|echo| echo.verify::<SP>(verifier, deserializer))
            .transpose()?;
=======
        let echo_broadcast = self.echo_broadcast.verify::<SP>(verifier, deserializer)?;
        let normal_broadcast = self.normal_broadcast.verify::<SP>(verifier, deserializer)?;

>>>>>>> 355c5daa
        Ok(VerifiedMessageBundle {
            from: verifier.clone(),
            metadata: self.metadata,
            direct_message,
            echo_broadcast,
            normal_broadcast,
        })
    }
}

/// A `VerifiedMessageBundle` is the final evolution of a [`MessageBundle`]. At this point in the
/// process, the [`DirectMessage`] and an eventual [`EchoBroadcast`] have been fully checked and the
/// signature on the [`SignedMessage`] from the original [`MessageBundle`] successfully verified.
#[derive(Clone, Debug)]
pub struct VerifiedMessageBundle<SP: SessionParameters> {
    from: SP::Verifier,
    metadata: MessageMetadata,
    direct_message: VerifiedMessage<DirectMessage>,
    echo_broadcast: VerifiedMessage<EchoBroadcast>,
    normal_broadcast: VerifiedMessage<NormalBroadcast>,
}

impl<SP> VerifiedMessageBundle<SP>
where
    SP: SessionParameters,
{
    pub(crate) fn metadata(&self) -> &MessageMetadata {
        &self.metadata
    }

    pub(crate) fn from(&self) -> &SP::Verifier {
        &self.from
    }

    pub(crate) fn direct_message(&self) -> &DirectMessage {
        self.direct_message.payload()
    }

    pub(crate) fn echo_broadcast(&self) -> &EchoBroadcast {
        self.echo_broadcast.payload()
    }

    pub(crate) fn normal_broadcast(&self) -> &NormalBroadcast {
        self.normal_broadcast.payload()
    }

    /// Split the `VerifiedMessageBundle` into its signed constituent parts:
    /// the echo broadcast and the direct message.
    pub(crate) fn into_parts(
        self,
    ) -> (
        SignedMessage<EchoBroadcast>,
        SignedMessage<NormalBroadcast>,
        SignedMessage<DirectMessage>,
    ) {
        let direct_message = self.direct_message.into_unverified();
        let echo_broadcast = self.echo_broadcast.into_unverified();
        let normal_broadcast = self.normal_broadcast.into_unverified();
        (echo_broadcast, normal_broadcast, direct_message)
    }
}<|MERGE_RESOLUTION|>--- conflicted
+++ resolved
@@ -7,19 +7,11 @@
 use signature::{DigestVerifier, RandomizedDigestSigner};
 
 use super::{
-<<<<<<< HEAD
-    format::Format,
-    session::{SessionId, SessionParameters},
-    LocalError,
-};
-use crate::protocol::{DeserializationError, Deserializer, DirectMessage, EchoBroadcast, RoundId, Serializer};
-=======
     format::{Deserializer, Format, Serializer},
     session::{SessionId, SessionParameters},
     LocalError,
 };
 use crate::protocol::{DeserializationError, DirectMessage, EchoBroadcast, NormalBroadcast, RoundId};
->>>>>>> 355c5daa
 
 #[derive(Debug, Clone, PartialEq, Eq, Serialize, Deserialize)]
 pub(crate) struct SerializedSignature(#[serde(with = "SliceLike::<Hex>")] Box<[u8]>);
@@ -185,10 +177,7 @@
 }
 
 impl MessageBundle {
-<<<<<<< HEAD
-=======
     #[allow(clippy::too_many_arguments)]
->>>>>>> 355c5daa
     pub(crate) fn new<SP>(
         rng: &mut impl CryptoRngCore,
         signer: &SP::Signer,
@@ -255,16 +244,9 @@
         SP: SessionParameters,
     {
         let direct_message = self.direct_message.verify::<SP>(verifier, deserializer)?;
-<<<<<<< HEAD
-        let echo_broadcast = self
-            .echo_broadcast
-            .map(|echo| echo.verify::<SP>(verifier, deserializer))
-            .transpose()?;
-=======
         let echo_broadcast = self.echo_broadcast.verify::<SP>(verifier, deserializer)?;
         let normal_broadcast = self.normal_broadcast.verify::<SP>(verifier, deserializer)?;
 
->>>>>>> 355c5daa
         Ok(VerifiedMessageBundle {
             from: verifier.clone(),
             metadata: self.metadata,
