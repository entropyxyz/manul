[package]
name = "manul"
<<<<<<< HEAD
version = "0.2.0"
=======
version = "0.3.0-dev"
>>>>>>> e4412d4d
edition = "2021"
rust-version = "1.81"
authors = ['Entropy Cryptography <engineering@entropy.xyz>']
license = "AGPL-3.0-or-later"
description = "Generic library for round-based protocols"
repository = "https://github.com/entropyxyz/manul"
readme = "README.md"
categories = ["cryptography", "no-std"]

[dependencies]
serde = { version = "1", default-features = false, features = ["alloc", "serde_derive"] }
erased-serde = { version = "0.4", default-features = false, features = ["alloc"] }
serde-encoded-bytes = { version = "0.2", default-features = false, features = ["hex", "base64"] }
digest = { version = "0.10", default-features = false }
signature = { version = "2", default-features = false, features = ["digest", "rand_core"] }
rand_core = { version = "0.6.4", default-features = false }
tracing = { version = "0.1", default-features = false }
displaydoc = { version = "0.2", default-features = false }
derive-where = "1"
tinyvec = { version = "1", default-features = false, features = ["alloc", "serde"] }

# Optional dependencies
rand = { version = "0.8", default-features = false, optional = true }
serde-persistent-deserializer = { version = "0.3", optional = true }
postcard = { version = "1", default-features = false, features = ["alloc"], optional = true }
serde_json = { version = "1", default-features = false, features = ["alloc"], optional = true }
tokio = { version = "1", default-features = false, features = ["sync", "rt", "macros", "time"], optional = true }
tokio-util = { version = "0.7", default-features = false, optional = true }

[dev-dependencies]
impls = "1"
rand_core = { version = "0.6.4", default-features = false, features = ["getrandom"] }
serde_asn1_der = "0.8"
criterion = "0.5"

# These mirror the versions from the optional dependencies above.
rand = { version = "0.8", default-features = false }
serde-persistent-deserializer = "0.3"
postcard = { version = "1", default-features = false, features = ["alloc"] }
serde_json = { version = "1", default-features = false, features = ["alloc"] }
tracing = { version = "0.1", default-features = false, features = ["std"] }

[features]
dev = ["rand", "postcard", "serde_json", "tracing/std", "serde-persistent-deserializer"]
tokio = ["dep:tokio", "tokio-util"]

[package.metadata.docs.rs]
all-features = true
rustdoc-args = ["--cfg", "docsrs"]

[[bench]]
name = "empty_rounds"
harness = false
required-features = ["dev"]

[[bench]]
name = "async_session"
harness = false
required-features = ["dev", "tokio"]<|MERGE_RESOLUTION|>--- conflicted
+++ resolved
@@ -1,10 +1,6 @@
 [package]
 name = "manul"
-<<<<<<< HEAD
-version = "0.2.0"
-=======
 version = "0.3.0-dev"
->>>>>>> e4412d4d
 edition = "2021"
 rust-version = "1.81"
 authors = ['Entropy Cryptography <engineering@entropy.xyz>']
